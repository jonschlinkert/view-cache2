--- conflicted
+++ resolved
@@ -1089,11 +1089,7 @@
     delims = this.getDelims(ext);
   }
 
-<<<<<<< HEAD
-  locals = _.merge({}, locals, this.mergePartials(locals), delims);
-=======
   _.merge(locals, this.mergePartials(ext, locals), delims);
->>>>>>> d7541081
 
   // Ensure that `content` is a string.
   if (utils.isObject(content)) content = content.content;
